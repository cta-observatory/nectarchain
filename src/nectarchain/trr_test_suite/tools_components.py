--- conflicted
+++ resolved
@@ -1187,229 +1187,6 @@
         )
 
 
-<<<<<<< HEAD
-class PedestalContainer(NectarCAMContainer):
-    """Attributes of the PedestalContainer class that store various data related to the
-    pedestal of a NectarCAM event.
-
-    Attributes:
-        run_number (np.uint16): The run number associated with the waveforms.
-        npixels (np.uint16): The number of effective pixels.
-        pixels_id (np.ndarray[np.uint16]): The IDs of the pixels.
-        ucts_timestamp (np.ndarray[np.uint64]): The UCTS timestamp of the events.
-        event_type (np.ndarray[np.uint8]): The trigger event type.
-        event_id (np.ndarray[np.uint32]): The event IDs.
-        pedestal_hg (np.ndarray[np.float64]): The high gain pedestal per event.
-        pedestal_lg (np.ndarray[np.float64]): The low gain pedestal per event.
-        rms_ped_hg (np.ndarray[np.float64]): The high gain pedestal RMS per event.
-        rms_ped_lg (np.ndarray[np.float64]): The low gain pedestal RMS per event.
-    """
-
-    run_number = Field(
-        type=np.uint16,
-        description="run number associated to the waveforms",
-    )
-    npixels = Field(
-        type=np.uint16,
-        description="number of effective pixels",
-    )
-    pixels_id = Field(type=np.ndarray, dtype=np.uint16, ndim=1, description="pixel ids")
-    ucts_timestamp = Field(
-        type=np.ndarray, dtype=np.uint64, ndim=1, description="events ucts timestamp"
-    )
-    event_type = Field(
-        type=np.ndarray, dtype=np.uint8, ndim=1, description="trigger event type"
-    )
-    event_id = Field(type=np.ndarray, dtype=np.uint32, ndim=1, description="event ids")
-
-    pedestal_hg = Field(
-        type=np.ndarray,
-        dtype=np.float64,
-        ndim=2,
-        description="High gain pedestal per event",
-    )
-
-    pedestal_lg = Field(
-        type=np.ndarray,
-        dtype=np.float64,
-        ndim=2,
-        description="Low gain pedestal per event",
-    )
-
-    rms_ped_hg = Field(
-        type=np.ndarray,
-        dtype=np.float64,
-        ndim=2,
-        description="High gain pedestal rms per event",
-    )
-
-    rms_ped_lg = Field(
-        type=np.ndarray,
-        dtype=np.float64,
-        ndim=2,
-        description="Low gain pedestal rms per event",
-    )
-
-
-class PedestalComp(NectarCAMComponent):
-    """The `PedestalComp` class is a NectarCAMComponent that is responsible for
-    processing the pedestal and RMS of the high and low gain waveforms for each event.
-
-    The `__init__` method initializes the `PedestalComp` class. It sets up several\
-        member variables to store pedestal related data such as timestamps,\
-            event types,\
-            event IDs, pedestal and pedestal rms values for both gains.
-
-    The `__call__` method is called for each event, and it processes the waveforms to\
-        calculate the pedestal and RMS for the high and low gain channels. The results\
-            are stored in the class attributes `__pedestal_hg`, `__pedestal_lg`, \
-                `__rms_ped_hg`, and `__rms_ped_lg`.
-
-    The `finish` method is called at the end of processing, and it returns a\
-        `PedestalContainer` object containing the calculated pedestal and RMS values\
-            , as well as other event information.
-    """
-
-    def __init__(self, subarray, config=None, parent=None, *args, **kwargs):
-        super().__init__(
-            subarray=subarray, config=config, parent=parent, *args, **kwargs
-        )
-        # If you want you can add here members of MyComp, they will contain interesting
-        # quantity during the event loop process
-
-        self.__ucts_timestamp = []
-        self.__event_type = []
-        self.__event_id = []
-
-        self.__pedestal_hg = []
-
-        self.__pedestal_lg = []
-
-        self.__rms_ped_hg = []
-        self.__rms_ped_lg = []
-
-    # This method need to be defined !
-    def __call__(self, event: NectarCAMDataContainer, *args, **kwargs):
-        self.__event_id.append(np.uint32(event.index.event_id))
-
-        if event.trigger.event_type != EventType.SKY_PEDESTAL:
-            return
-
-        # print(event.trigger.event_type)
-
-        self.__event_type.append(event.trigger.event_type.value)
-        self.__ucts_timestamp.append(event.nectarcam.tel[0].evt.ucts_timestamp)
-
-        wfs = []
-        wfs.append(event.r0.tel[0].waveform[constants.HIGH_GAIN][self.pixels_id])
-        wfs.append(event.r0.tel[0].waveform[constants.LOW_GAIN][self.pixels_id])
-
-        # #####THE JOB IS HERE######
-
-        for i, (pedestal, rms_pedestal) in enumerate(
-            zip(
-                [self.__pedestal_hg, self.__pedestal_lg],
-                [self.__rms_ped_hg, self.__rms_ped_lg],
-            )
-        ):
-            wf = np.array(wfs[i])  # waveform per gain
-
-            ped = np.array([np.mean(wf[pix]) for pix in range(len(self.pixels_id))])
-            rms_ped = np.array([np.std(wf[pix]) for pix in range(len(self.pixels_id))])
-            # print(ped)
-            ped[ped > 1000] = np.nan
-            rms_ped[ped > 1000] = np.nan
-            pedestal.append(ped)
-            rms_pedestal.append(rms_ped)
-
-        # print("pedestal ===================",self.__pedestal_hg)
-
-    # This method need to be defined !
-    def finish(self):
-        output = PedestalContainer(
-            run_number=PedestalContainer.fields["run_number"].type(self._run_number),
-            npixels=PedestalContainer.fields["npixels"].type(self._npixels),
-            pixels_id=PedestalContainer.fields["pixels_id"].dtype.type(self.pixels_id),
-            ucts_timestamp=PedestalContainer.fields["ucts_timestamp"].dtype.type(
-                self.__ucts_timestamp
-            ),
-            event_type=PedestalContainer.fields["event_type"].dtype.type(
-                self.__event_type
-            ),
-            event_id=PedestalContainer.fields["event_id"].dtype.type(self.__event_id),
-            pedestal_hg=PedestalContainer.fields["pedestal_hg"].dtype.type(
-                self.__pedestal_hg
-            ),
-            pedestal_lg=PedestalContainer.fields["pedestal_lg"].dtype.type(
-                self.__pedestal_lg
-            ),
-            rms_ped_hg=PedestalContainer.fields["rms_ped_hg"].dtype.type(
-                self.__rms_ped_hg
-            ),
-            rms_ped_lg=PedestalContainer.fields["rms_ped_lg"].dtype.type(
-                self.__rms_ped_lg
-            ),
-        )
-        return output
-
-
-class PedestalTool(EventsLoopNectarCAMCalibrationTool):
-    """This class is a part of the PedestalTool, which is an
-    EventsLoopNectarCAMCalibrationTool.
-
-    The finish() method opens the output file, which is an HDF5 file,\
-        and extracts the `rms_ped_hg` (root mean square of the high gain pedestal)\
-            values from the `PedestalContainer` dataset. Finally, it closes the output\
-                file and returns the list of `rms_ped_hg` values.
-
-    This method is used to post-process the output of the PedestalTool and extract\
-        specific information from the generated HDF5 file.
-    """
-
-    name = "PedestalTool"
-
-    componentsList = ComponentNameList(
-        NectarCAMComponent,
-        default_value=["PedestalComp"],
-        help="List of Component names to be apply, the order will be respected",
-    ).tag(config=True)
-
-    def _init_output_path(self):
-        if self.max_events is None:
-            filename = f"{self.name}_run{self.run_number}.h5"
-        else:
-            filename = f"{self.name}_run{self.run_number}_maxevents{self.max_events}.h5"
-        self.output_path = pathlib.Path(f"{filename}")
-
-    def finish(self, *args, **kwargs):
-        super().finish(return_output_component=False, *args, **kwargs)
-        # print(self.output_path)
-        output_file = h5py.File(self.output_path)
-
-        pedestal_hg = []
-        pedestal_lg = []
-        rms_ped_hg = []
-
-        for thing in output_file:
-            group = output_file[thing]
-            dataset = group["PedestalContainer_0"]
-            data = dataset[:]
-            # print("data",data)
-            for tup in data:
-                try:
-                    pedestal_hg.extend(tup[6])
-                    pedestal_lg.extend(tup[7])
-                    rms_ped_hg.extend(tup[8])
-                except Exception:
-                    break
-
-        output_file.close()
-
-        return pedestal_hg, pedestal_lg, rms_ped_hg
-
-
-=======
->>>>>>> 37ac26b3
 class UCTSContainer(NectarCAMContainer):
     """Defines the fields for the UCTSContainer class, which is used to store various
     data related to UCTS events.
