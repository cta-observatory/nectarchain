# don't forget to set environment variable NECTARCAMDATA

import argparse
import os
import pickle
import sys

import matplotlib.pyplot as plt
import numpy as np
from ctapipe_io_nectarcam import N_PIXELS, N_SAMPLES

<<<<<<< HEAD
from nectarchain.trr_test_suite.tools_components import PedestalTool
from nectarchain.trr_test_suite.utils import pe2photons
from nectarchain.utils.constants import GAIN_DEFAULT
=======
from nectarchain.makers.calibration import PedestalNectarCAMCalibrationTool
from nectarchain.trr_test_suite.utils import photons2ADC
>>>>>>> 37ac26b3


def get_args():
    """Parses command-line arguments for the linearity test script.

    Returns:
        argparse.ArgumentParser: The parsed command-line arguments.
    """

    parser = argparse.ArgumentParser(
        description="Pedestal substraction test B-TEL-1370.\n"
        + "According to the nectarchain component interface, you have to set\
             a NECTARCAMDATA environment variable in the folder where you have\
                 the data from your runs or where you want them to be downloaded.\n"
        + "You have to give a list of runs (run numbers with spaces inbetwee\
            n) and an output directory to save the final plot.\n"
        + "If the data is not in NECTARCAMDATA, the files will be\
             downloaded through DIRAC.\n For the purposes of testing this script,\
                 default data is from the runs used for this test in the\
                     TRR document.\n"
        + "You can optionally specify the number of events to be processed\
             (default 1200).\n"
    )
    parser.add_argument(
        "-r",
        "--runlist",
        type=int,
        nargs="+",
        help="List of runs (numbers separated by space)",
        required=False,
        default=[3647],
    )
    parser.add_argument(
        "-e",
        "--evts",
        type=int,
        help="Number of events to process from each run. Default is 200. 4000 or more\
            gives best results but takes some time",
        required=False,
        default=200,
    )
    parser.add_argument(
        "-o",
        "--output",
        type=str,
        help="Output directory. If none, plot will be saved in current directory",
        required=False,
        default="./",
    )
    parser.add_argument(
        "--temp_output", help="Temporary output directory for GUI", default=None
    )

    return parser


def main():
    """The main function that runs the pedestal subtraction test. It parses command-line
    arguments, processes the specified runs, and generates two plots:

    1. The mean baseline value for all pixels.
    2. A plot that compares the uncertainty to the limits set by the CTAO requirements.

    The function also saves the generated plots to the specified output directory\
    and optionally saves the first plot to a temporary output file.
    """

    parser = get_args()
    args = parser.parse_args()

    runlist = args.runlist
    nevents = args.evts

    # output_dir = args.output
    # temp_output_file = args.temp_output
    output_dir = os.path.abspath(args.output)
    temp_output = os.path.abspath(args.temp_output) if args.temp_output else None

    print(f"Output directory: {output_dir}")  # Debug print
    print(f"Temporary output dir: {temp_output}")  # Debug print

    sys.argv = sys.argv[:1]
    output = []

    for run in runlist:
        print("PROCESSING RUN {}".format(run))
        tool = PedestalNectarCAMCalibrationTool(
            progress_bar=True,
            run_number=run,
            max_events=nevents,
            events_per_slice=999,
            log_level=20,
            output_path=output_dir + f"pedestal_{run}.h5",
            overwrite=True,
            filter_method=None,
            method="FullWaveformSum",  # charges over entire window
        )
        tool.initialize()
        tool.setup()
        tool.start()
        output.append(tool.finish(return_output_component=True))

<<<<<<< HEAD
    rms_ped = pe2photons(np.array(output[0]) / GAIN_DEFAULT)  # in photons
    plt.figure()
    plt.title("Pedestal rms for all events and pixels")
    plt.pcolormesh(rms_ped.T, clim=(0.8, 1.5))
    plt.colorbar()
    plt.savefig(os.path.join(output_dir, "pedestal_rms_2d_graph.png"))
=======
    # Show baseline value
    fig, ax = plt.subplots()
    for result in output:
        # mean value of pedestal per pixel
        pixels_id = result[0]["pixels_id"]
        baseline = result[0]["pedestal_charge_mean_hg"] / N_SAMPLES
        ax.plot(pixels_id, baseline, marker="o", linewidth=0, alpha=0.3)

    ax.set_title("Pedestal")
    ax.set_xlabel("Pixel")
    ax.set_ylabel("Mean baseline (ADC)")
>>>>>>> 37ac26b3

    plt.savefig(os.path.join(output_dir, "pedestal_baseline.png"))
    if temp_output:
        with open(os.path.join(args.temp_output, "plot1.pkl"), "wb") as f:
            pickle.dump(fig, f)

    # The next block of code produces a plot to verify requirement B-TEL-1370
    # During Observations the Camera must measure the Pedestal in each pixel
    # and the event-to-event rms of this quantity with an uncertainty
    # no greater than 20% of the event-to-event rms or 1.2 photons (if greater).
    # NB: we only test this for the HG channel because the uncertainty/RMS
    # requirement is automatically met if one uses more then 25 events for
    # pedestal estimation and the 1.2 photons limit makes no sense for LG
    fig, ax = plt.subplots()
    for result in output:
        # RMS
        pixels_id = result[0]["pixels_id"]
        ped_rms = result[0]["pedestal_charge_std_hg"]

        # uncertainty in pedestal from RMS and number of events used
        ped_unc = ped_rms / np.sqrt(result[0]["nevents"])
        ax.plot(pixels_id, ped_unc, marker="x", color="C0", linewidth=0, alpha=0.3)

        # 20% of RMS
        # sort pixel id to make plot more readable if there are missing pixels
        idx = np.unravel_index(np.argsort(pixels_id, axis=None), pixels_id.shape)
        ax.fill_between(
            pixels_id[idx],
            0,
            0.2 * ped_rms[idx],
            color="0.5",
            alpha=0.1,
        )

    # 1.2 photons
    ax.plot(
        np.arange(N_PIXELS),
        photons2ADC(1.2) * np.ones(N_PIXELS),
        linestyle="--",
        color="r",
    )

    # add annotations to explain
    ax.annotate(
        "Pedestal mean uncertainty (Full waveform sum)",
        (0.05, 0.85),
        xycoords="axes fraction",
        color="C0",
    )

    ax.annotate(
        "20% of pedestal width RMS (Full waveform sum)",
        (0.05, 0.8),
        xycoords="axes fraction",
        color="0.5",
    )

    ax.annotate(
        "1.2 photons",
        (0.05, 0.75),
        xycoords="axes fraction",
        color="r",
    )

    ax.set_title("Pedestal uncertainty")
    ax.set_xlabel("Pixel")
    ax.set_ylabel("(ADC)")

    plt.savefig(os.path.join(output_dir, "pedestal_uncertainty.png"))
    if temp_output:
        with open(os.path.join(args.temp_output, "plot1.pkl"), "wb") as f:
            pickle.dump(fig, f)

    plt.close("all")


if __name__ == "__main__":
    main()<|MERGE_RESOLUTION|>--- conflicted
+++ resolved
@@ -9,14 +9,8 @@
 import numpy as np
 from ctapipe_io_nectarcam import N_PIXELS, N_SAMPLES
 
-<<<<<<< HEAD
-from nectarchain.trr_test_suite.tools_components import PedestalTool
-from nectarchain.trr_test_suite.utils import pe2photons
-from nectarchain.utils.constants import GAIN_DEFAULT
-=======
 from nectarchain.makers.calibration import PedestalNectarCAMCalibrationTool
 from nectarchain.trr_test_suite.utils import photons2ADC
->>>>>>> 37ac26b3
 
 
 def get_args():
@@ -119,14 +113,6 @@
         tool.start()
         output.append(tool.finish(return_output_component=True))
 
-<<<<<<< HEAD
-    rms_ped = pe2photons(np.array(output[0]) / GAIN_DEFAULT)  # in photons
-    plt.figure()
-    plt.title("Pedestal rms for all events and pixels")
-    plt.pcolormesh(rms_ped.T, clim=(0.8, 1.5))
-    plt.colorbar()
-    plt.savefig(os.path.join(output_dir, "pedestal_rms_2d_graph.png"))
-=======
     # Show baseline value
     fig, ax = plt.subplots()
     for result in output:
@@ -138,7 +124,6 @@
     ax.set_title("Pedestal")
     ax.set_xlabel("Pixel")
     ax.set_ylabel("Mean baseline (ADC)")
->>>>>>> 37ac26b3
 
     plt.savefig(os.path.join(output_dir, "pedestal_baseline.png"))
     if temp_output:
