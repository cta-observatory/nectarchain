--- conflicted
+++ resolved
@@ -14,24 +14,16 @@
 from trigger_statistics import TriggerStatistics
 from camera_monitoring import CameraMonitoring
 
-<<<<<<< HEAD
-=======
 from db_utils import DQMDB
->>>>>>> 0c657745
 
 # Create an ArgumentParser object
 parser = argparse.ArgumentParser(description='NectarCAM Data Quality Monitoring tool')
 parser.add_argument('-p', '--plot',
-<<<<<<< HEAD
-                    action='store_true',
-                    help='Enables plots to be generated')
-=======
                      action='store_true',
                      help='Enables plots to be generated')
 parser.add_argument('--write-db',
                      action='store_true',
                      help='Write DQM output in DQM ZODB data base')
->>>>>>> 0c657745
 parser.add_argument('-n', '--noped',
                     action='store_true',
                     help='Enables pedestal subtraction in charge integration')
@@ -204,10 +196,6 @@
     dict_num += 1
 
 
-<<<<<<< HEAD
-name = name  # in order to allow to change the name easily
-p.WriteAllResults(ResPath, NESTED_DICT)  # if we want to write all results in 1 fits file we do this.
-=======
 name = name #in order to allow to change the name easily
 p.WriteAllResults(ResPath, NESTED_DICT) #if we want to write all results in 1 fits file we do this. 
 if args.write_db:
@@ -216,7 +204,6 @@
         db.commit_and_close()
     else:
         db.abort_and_close()
->>>>>>> 0c657745
 
 # if -plot in args it will construct the figures and save them
 if PlotFig:
