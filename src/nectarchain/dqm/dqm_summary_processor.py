import numpy as np
from astropy.io import fits
from astropy.table import Table

__all__ = ["DQMSummary"]


class DQMSummary:
    def __init__(self):
        print("Processor 0")

    def DefineForRun(self, reader1):
        for i, evt1 in enumerate(reader1):
            self.FirstReader = reader1
            self.Samp = len(evt1.r0.tel[0].waveform[0][0])
            self.Pix = len(evt1.r0.tel[0].waveform[0])
        return self.Pix, self.Samp

    def ConfigureForRun(self):
        print("Processor 1")

    def ProcessEvent(self, evt, noped):
        print("Processor 2")

    def FinishRun(self, M, M_ped, counter_evt, counter_ped):
        print("Processor 3")

    def GetResults(self):
        print("Processor 4")

    def PlotResults(
        self, name, FigPath, k, M, M_ped, Mean_M_overPix, Mean_M_ped_overPix
    ):
        print("Processor 5")

    @staticmethod
    def _create_hdu(name, content):
        data = Table()
        try:
            data[name] = content
        except TypeError:
            try:
                data = Table(content)
            except ValueError:
                # We may have caught just a single float value, try to pack it into
                # the FITS output
                content = np.array([content])
                data = Table(content)
        hdu = fits.BinTableHDU(data)
        hdu.name = name
        return hdu

    def WriteAllResults(self, path, DICT):
        hdulist = fits.HDUList()
        for i, j in DICT.items():
<<<<<<< HEAD
            if i == "Results_TriggerStatistics":
                for n2, m2 in j.items():
                    data2[n2] = m2
                hdu2 = fits.BinTableHDU(data2)
                hdu2.name = "Trigger"

            elif (i == "Results_MeanWaveForms_HighGain") or (
                i == "Results_MeanWaveForms_LowGain"
            ):
                for n1, m1 in j.items():
                    data1[n1] = m1
                hdu1 = fits.BinTableHDU(data1)
                hdu1.name = "MWF"

            elif (i == "Results_PixelTimeline_HighGain") or (
                i == "Results_PixelTimeline_LowGain"
            ):
                for n0, m0 in j.items():
                    data0[n0] = m0
                hdu0 = fits.BinTableHDU(data0)
                hdu0.name = "BPX"

            else:
                for n, m in j.items():
                    data[n] = m
                hdu = fits.BinTableHDU(data)
                hdu.name = "Camera"
        if hdu2:
            hdulist.append(hdu2)
        else:
            print("No trigger statistics requests")
        if hdu1:
            hdulist.append(hdu1)
        else:
            print("No MWF studies requests")
        if hdu0:
            hdulist.append(hdu0)
        else:
            print("No Pixel Timeline studies requests")
        if hdu:
            hdulist.append(hdu)
        else:
            print("No Camera studies requests")
=======
            for name, content in j.items():
                try:
                    hdu = self._create_hdu(name, content)
                    hdulist.append(hdu)
                except TypeError as e:
                    print(f"Caught {type(e).__name__}, skipping {name}. Details: {e}")
                    pass
>>>>>>> bf6b1f81

        FileName = path + "_Results.fits"
        print(FileName)
        hdulist.writeto(FileName, overwrite=True)
        hdulist.info()<|MERGE_RESOLUTION|>--- conflicted
+++ resolved
@@ -53,51 +53,6 @@
     def WriteAllResults(self, path, DICT):
         hdulist = fits.HDUList()
         for i, j in DICT.items():
-<<<<<<< HEAD
-            if i == "Results_TriggerStatistics":
-                for n2, m2 in j.items():
-                    data2[n2] = m2
-                hdu2 = fits.BinTableHDU(data2)
-                hdu2.name = "Trigger"
-
-            elif (i == "Results_MeanWaveForms_HighGain") or (
-                i == "Results_MeanWaveForms_LowGain"
-            ):
-                for n1, m1 in j.items():
-                    data1[n1] = m1
-                hdu1 = fits.BinTableHDU(data1)
-                hdu1.name = "MWF"
-
-            elif (i == "Results_PixelTimeline_HighGain") or (
-                i == "Results_PixelTimeline_LowGain"
-            ):
-                for n0, m0 in j.items():
-                    data0[n0] = m0
-                hdu0 = fits.BinTableHDU(data0)
-                hdu0.name = "BPX"
-
-            else:
-                for n, m in j.items():
-                    data[n] = m
-                hdu = fits.BinTableHDU(data)
-                hdu.name = "Camera"
-        if hdu2:
-            hdulist.append(hdu2)
-        else:
-            print("No trigger statistics requests")
-        if hdu1:
-            hdulist.append(hdu1)
-        else:
-            print("No MWF studies requests")
-        if hdu0:
-            hdulist.append(hdu0)
-        else:
-            print("No Pixel Timeline studies requests")
-        if hdu:
-            hdulist.append(hdu)
-        else:
-            print("No Camera studies requests")
-=======
             for name, content in j.items():
                 try:
                     hdu = self._create_hdu(name, content)
@@ -105,7 +60,6 @@
                 except TypeError as e:
                     print(f"Caught {type(e).__name__}, skipping {name}. Details: {e}")
                     pass
->>>>>>> bf6b1f81
 
         FileName = path + "_Results.fits"
         print(FileName)
