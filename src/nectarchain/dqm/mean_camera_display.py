from dqm_summary_processor import dqm_summary
from matplotlib import pyplot as plt
from ctapipe.visualization import CameraDisplay
from ctapipe.instrument import CameraGeometry
from ctapipe.coordinates import EngineeringCameraFrame
import numpy as np


class MeanCameraDisplay_HighLowGain(dqm_summary):
    def __init__(self, gaink):
        self.k = gaink
        return None

    def ConfigureForRun(self, path, Pix, Samp, Reader1):
        # define number of pixels and samples
        self.Pix = Pix
        self.Samp = Samp

        self.CameraAverage = np.zeros(self.Pix)
        self.CameraAverage_ped = np.zeros(self.Pix)
        self.counter_evt = 0
        self.counter_ped = 0

        self.camera = CameraGeometry.from_name("NectarCam-003").transform_to(EngineeringCameraFrame())
        self.camera2 = CameraGeometry.from_name("NectarCam-003").transform_to(EngineeringCameraFrame())

        self.cmap = "gnuplot2"
        self.cmap2 = "gnuplot2"

        self.CameraAverage = []
        self.CameraAverage_ped = []


    def ProcessEvent(self, evt, noped):
        self.pixelBAD = evt.mon.tel[0].pixel_status.hardware_failing_pixels
        pixel = evt.nectarcam.tel[0].svc.pixel_ids
        if len(pixel) < self.Pix:
            pixel21 = list(np.arange(0, self.Pix - len(pixel), 1, dtype=int))
            pixel = list(pixel)
            pixels = np.concatenate([pixel21, pixel])
        else: 
            pixels = pixel

        if evt.trigger.event_type.value == 32:  # count peds
            self.counter_ped += 1
            self.CameraAverage_ped1 = (
                evt.r0.tel[0].waveform[self.k].sum(axis=1))
            self.CameraAverage_ped.append(self.CameraAverage_ped1[pixels])

<<<<<<< HEAD
        if evt.trigger.event_type.value == 32:  # only peds now
            self.CameraAverage_ped += (
                evt.r0.tel[0].waveform[self.k].sum(axis=1)
            )  # fill pixels one by one and sum them for peds only
            self.CameraAverage_ped = self.CameraAverage_ped[pixels]
        else:
            self.CameraAverage += (
                evt.r0.tel[0].waveform[self.k].sum(axis=1)
            )  # fill pixels one by one and sum them
            self.CameraAverage = self.CameraAverage[pixels]
=======
        else:
            self.counter_evt += 1
            self.CameraAverage1 = (
                evt.r0.tel[0].waveform[self.k].sum(axis=1))
            self.CameraAverage.append(self.CameraAverage1[pixels])
            
>>>>>>> cdded69a
        return None

    def FinishRun(self):
        if self.counter_evt > 0:
            self.CameraAverage = np.array(self.CameraAverage)
            self.CameraAverage = self.CameraAverage.sum(axis = 0)
            self.CameraAverage_overEvents = (self.CameraAverage / self.counter_evt)
        
            self.CameraAverage_overEvents_overSamp = (
                self.CameraAverage_overEvents / self.Samp
            )

        if self.counter_ped > 0:
            self.CameraAverage_ped = np.array(self.CameraAverage_ped)
            self.CameraAverage_ped = self.CameraAverage_ped.sum(axis = 0)
            self.CameraAverage_ped_overEvents = (
                self.CameraAverage_ped / self.counter_ped
            )
            self.CameraAverage_ped_overEvents_overSamp = (
                self.CameraAverage_ped_overEvents / self.Samp
            )

    def GetResults(self):
        # INITIATE DICT
        self.MeanCameraDisplay_Results_Dict = {}

        # ASSIGN RESUTLS TO DICT
        if self.k == 0:

            if self.counter_evt > 0:
                # self.MeanCameraDisplay_Results_Dict[
                # "CAMERA-AVERAGE-OverEVENTS-HIGH-GAIN"
                # ]  = self.CameraAverage_overEvents
                self.MeanCameraDisplay_Results_Dict[
                    "CAMERA-AVERAGE-PHY-OverEVENTS-OverSamp-HIGH-GAIN"
                ] = self.CameraAverage_overEvents_overSamp

            if self.counter_ped > 0:
                # self.MeanCameraDisplay_Results_Dict[
                # "CAMERA-AVERAGE-PED-OverEVENTS-HIGH-GAIN"
                # ]= self.CameraAverage_ped_overEvents
                self.MeanCameraDisplay_Results_Dict[
                    "CAMERA-AVERAGE-PED-OverEVENTS-OverSamp-HIGH-GAIN"
                ] = self.CameraAverage_ped_overEvents_overSamp

        if self.k == 1:
            if self.counter_evt > 0:
                # self.MeanCameraDisplay_Results_Dict[
                # "CAMERA-AVERAGE-OverEVENTS-LOW-GAIN"
                # ]  = self.CameraAverage_overEvents
                self.MeanCameraDisplay_Results_Dict[
                    "CAMERA-AVERAGE-PHY-OverEVENTS-OverSamp-LOW-GAIN"
                ] = self.CameraAverage_overEvents_overSamp

            if self.counter_ped > 0:
                # self.MeanCameraDisplay_Results_Dict[
                # "CAMERA-AVERAGE-PED-OverEVENTS-LOW-GAIN"
                # ]= self.CameraAverage_ped_overEvents
                self.MeanCameraDisplay_Results_Dict[
                    "CAMERA-AVERAGE-PED-OverEVENTS-OverSamp-LOW-GAIN"
                ] = self.CameraAverage_ped_overEvents_overSamp

        return self.MeanCameraDisplay_Results_Dict

    def PlotResults(self, name, FigPath):
        self.MeanCameraDisplay_Figures_Dict = {}
        self.MeanCameraDisplay_Figures_Names_Dict = {}

        # titles = ['All', 'Pedestals']
        if self.k == 0:
            gain_c = "High"
        if self.k == 1:
            gain_c = "Low"

        if self.counter_evt > 0:
            fig1, self.disp1 = plt.subplots()
            self.disp1 = CameraDisplay(
                geometry=self.camera[~self.pixelBAD[0]],
                image=self.CameraAverage_overEvents_overSamp[~self.pixelBAD[0]],
                cmap=self.cmap,
            )
            self.disp1.cmap = self.cmap
            self.disp1.cmap = plt.cm.coolwarm
            self.disp1.add_colorbar()
            self.disp1.axes.text(2.0, 0, "Charge (DC)", rotation=90)
            plt.title("Camera average %s gain (ALL)" % gain_c)

            self.MeanCameraDisplay_Figures_Dict[
                "CAMERA-AVERAGE-PHY-DISPLAY-%s-GAIN" % gain_c
            ] = fig1
            full_name = name + "_Camera_Mean_%sGain.png" % gain_c
            FullPath = FigPath + full_name
            self.MeanCameraDisplay_Figures_Names_Dict[
                "CAMERA-AVERAGE-PHY-DISPLAY-%s-GAIN" % gain_c
            ] = FullPath
            plt.close()

        if self.counter_ped > 0:
            fig2, self.disp2 = plt.subplots()
            self.disp2 = CameraDisplay(
                geometry=self.camera2[~self.pixelBAD[0]],
                image=self.CameraAverage_ped_overEvents_overSamp[~self.pixelBAD[0]],
                cmap=self.cmap2,
            )
            self.disp2.cmap = self.cmap2
            self.disp2.cmap = plt.cm.coolwarm
            self.disp2.add_colorbar()
            self.disp2.axes.text(2.0, 0, "Charge (DC)", rotation=90)
            plt.title("Camera average %s gain (PED)" % gain_c)

            self.MeanCameraDisplay_Figures_Dict[
                "CAMERA-AVERAGE-PED-DISPLAY-%s-GAIN" % gain_c
            ] = fig2
            full_name = name + "_Pedestal_Mean_%sGain.png" % gain_c
            FullPath = FigPath + full_name
            self.MeanCameraDisplay_Figures_Names_Dict[
                "CAMERA-AVERAGE-PED-DISPLAY-%s-GAIN" % gain_c
            ] = FullPath
            plt.close()

        return (
            self.MeanCameraDisplay_Figures_Dict,
            self.MeanCameraDisplay_Figures_Names_Dict,
        )<|MERGE_RESOLUTION|>--- conflicted
+++ resolved
@@ -47,25 +47,12 @@
                 evt.r0.tel[0].waveform[self.k].sum(axis=1))
             self.CameraAverage_ped.append(self.CameraAverage_ped1[pixels])
 
-<<<<<<< HEAD
-        if evt.trigger.event_type.value == 32:  # only peds now
-            self.CameraAverage_ped += (
-                evt.r0.tel[0].waveform[self.k].sum(axis=1)
-            )  # fill pixels one by one and sum them for peds only
-            self.CameraAverage_ped = self.CameraAverage_ped[pixels]
-        else:
-            self.CameraAverage += (
-                evt.r0.tel[0].waveform[self.k].sum(axis=1)
-            )  # fill pixels one by one and sum them
-            self.CameraAverage = self.CameraAverage[pixels]
-=======
         else:
             self.counter_evt += 1
             self.CameraAverage1 = (
                 evt.r0.tel[0].waveform[self.k].sum(axis=1))
             self.CameraAverage.append(self.CameraAverage1[pixels])
             
->>>>>>> cdded69a
         return None
 
     def FinishRun(self):
