name: CI

# by not building all branches on push, we avoid the duplicated builds in PRs
on:
  workflow_dispatch:
  push:
  # TODO
  # Remove comment: just a test to force CI on push
  # branches:
  #   - main
  # tags:
  #   - '**'
  pull_request:

env:
  NUMBA_NUM_THREADS: 1
  MPLBACKEND: Agg
  PYTEST_ADDOPTS: --color=yes

jobs:
  lint:
    runs-on: ubuntu-latest
    name: Lint
    steps:
      - name: Check out source repository
        uses: actions/checkout@v4
        with:
          fetch-depth: 0
      - name: Set up Python environment
        uses: actions/setup-python@v5
        with:
          python-version: "3.9"
      - name: Runs pre-commit hooks
        uses: pre-commit/action@v3.0.1
        with:
          extra_args: --files $(git diff origin/main --name-only)

  tests:
    runs-on: ${{ matrix.os }}
    needs: lint
    strategy:
      matrix:
        include:
          - os: "ubuntu-latest"
            python-version: "3.9"
            ctapipe-version: "v0.19.3"
            install-method: "mamba"
          - os: "ubuntu-latest"
            python-version: "3.10"
            ctapipe-version: "v0.19.3"
            install-method: "mamba"
          - os: "ubuntu-latest"
            python-version: "3.10"
            ctapipe-version: "v0.19.3"
            install-method: "pip"
          - os: "ubuntu-latest"
            python-version: "3.11"
            ctapipe-version: "v0.19.3"
            install-method: "mamba"
          - os: "ubuntu-latest"
            python-version: "3.11"
            ctapipe-version: "v0.19.3"
            install-method: "pip"
          # macos 14 image is arm64 based
          - os: "macos-14"
            python-version: "3.11"
            ctapipe-version: "v0.19.3"
            install-method: "mamba"

    env :
      DISPLAY: ":99.0"
      QT_SELECT: "qt5"
    defaults:
      run:
        # We need login shells (-l) for micromamba to work.
        shell: bash -leo pipefail {0}

    steps:
      - uses: actions/checkout@v4
        with:
          fetch-depth: 0

      - name: Set Python version
        env:
          PYTHON_VERSION: ${{ matrix.python-version }}
        run: |
          sed -i -e "s/- python=.*/- python=$PYTHON_VERSION/g" environment.yml

      - name: Mamba setup
        if: matrix.install-method == 'mamba'
        uses: mamba-org/setup-micromamba@v2
        with:
          environment-name: "ci"
          environment-file: environment.yml

      - name: Python setup
        if: matrix.install-method == 'pip'
        uses: actions/setup-python@v5
        with:
          python-version: ${{ matrix.python-version }}
          check-latest: true

<<<<<<< HEAD
      - name: Install dependencies for Qt 5 on Ubuntu
=======
      - name: Setup xvfb 
        if: matrix.os == 'ubuntu-latest'
        run: |
          # Stuff copied wildly from several stackoverflow posts
          sudo apt-get install -y xvfb libxkbcommon-x11-0 libxcb-icccm4 libxcb-image0 libxcb-keysyms1 libxcb-randr0 libxcb-render-util0 libxcb-xinerama0 libxcb-xinput0 libxcb-xfixes0 libxcb-shape0 libglib2.0-0 libgl1-mesa-dev
          sudo apt-get install '^libxcb.*-dev' libx11-xcb-dev libglu1-mesa-dev libxrender-dev libxi-dev libxkbcommon-dev libxkbcommon-x11-dev
          # start xvfb in the background
          sudo /usr/bin/Xvfb $DISPLAY -screen 0 1280x1024x24 &

      - name: Install freeglut3-dev
>>>>>>> 634fb4d1
        if: matrix.os == 'ubuntu-latest'
        run: |
          sudo apt-get update
          sudo apt-get install freeglut3-dev

      - name: Install dependencies for Qt 5 on macOS
        if: matrix.os == 'macos-14'
        run: |
          brew install qt5

      - name: Install dependencies
        env:
          CTAPIPE_VERSION: ${{ matrix.ctapipe-version }}

        run: |
          python --version
          echo "Installing additional pip packages"
          # we install ctapipe using pip to be able to select any commit, e.g. the current main
          pip install \
             "git+https://github.com/cta-observatory/ctapipe@$CTAPIPE_VERSION"

          echo "pip install -e ."
          pip install -e .[test]

      - name: Tests
        run: |
          pytest -n auto --dist loadscope --cov=nectarchain --cov-report=xml --ignore=src/nectarchain/user_scripts

      - uses: codecov/codecov-action@v5

  docs:
    needs: lint
    permissions:
      contents: write
    runs-on: ubuntu-latest
    steps:
      - uses: actions/checkout@v4
        with:
          fetch-depth: 0

      - name: Set up Python
        uses: actions/setup-python@v5
        with:
          python-version: 3.9

      - name: Install doc dependencies
        run: |
          pip install -e .[docs]
          # git describe --tags
          python -c 'import nectarchain; print(nectarchain.__version__)'

      - name: Build docs
        run: make -C docs html<|MERGE_RESOLUTION|>--- conflicted
+++ resolved
@@ -99,10 +99,7 @@
         with:
           python-version: ${{ matrix.python-version }}
           check-latest: true
-
-<<<<<<< HEAD
-      - name: Install dependencies for Qt 5 on Ubuntu
-=======
+      
       - name: Setup xvfb 
         if: matrix.os == 'ubuntu-latest'
         run: |
@@ -112,8 +109,7 @@
           # start xvfb in the background
           sudo /usr/bin/Xvfb $DISPLAY -screen 0 1280x1024x24 &
 
-      - name: Install freeglut3-dev
->>>>>>> 634fb4d1
+      - name: Install dependencies for Qt 5 on Ubuntu
         if: matrix.os == 'ubuntu-latest'
         run: |
           sudo apt-get update
