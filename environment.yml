name: nectarchain
channels:
  - default
  - conda-forge
dependencies:
  - python=3.11
  - ctapipe=0.19
  - ctapipe-io-nectarcam
  - jinja2=3.0.1
  - jupyterlab
  - jupytext
  - pre-commit
  - pytest-runner
  - pip
  - pandas
<<<<<<< HEAD
  - zeo
  - zodb
  - openssl
  - libexpat
=======
  - scipy=1.11.4
  - sphinx
  - sphinx-automodapi
  - pydata-sphinx-theme
>>>>>>> 939c8585
  - pip:
      - zeo
      - zodb
      - mechanize
      - browser-cookie3<|MERGE_RESOLUTION|>--- conflicted
+++ resolved
@@ -13,17 +13,10 @@
   - pytest-runner
   - pip
   - pandas
-<<<<<<< HEAD
-  - zeo
-  - zodb
-  - openssl
-  - libexpat
-=======
   - scipy=1.11.4
   - sphinx
   - sphinx-automodapi
   - pydata-sphinx-theme
->>>>>>> 939c8585
   - pip:
       - zeo
       - zodb
