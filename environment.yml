--- conflicted
+++ resolved
@@ -3,17 +3,10 @@
   - default
   - conda-forge
 dependencies:
-<<<<<<< HEAD
-  - python=3.8 # nail the python version, so conda does not try upgrading / downgrading
-  - ctapipe=0.12
-  - ctapipe-io-nectarcam=0.1.2
-  - numpy=1.22 # higher versions >=1.23 don't work due to astropy4 dependency in ctapipe0.12
-  - jinja2=3.0.1
-=======
   - python=3.11
   - ctapipe=0.19.1
   - ctapipe-io-nectarcam
->>>>>>> 6af4ce8e
+  - jinja2=3.0.1
   - jupyterlab
   - pytest-runner
   - pip
