[build-system]
requires = ["setuptools >= 65", "setuptools_scm[toml]>=6.2"]
build-backend = "setuptools.build_meta"

[project]
name = "nectarchain"
description = "Analysis chain for the CTA MSTN NectarCAM prototype"
authors = [{name = "NectarCAM collaboration"}]
license = {text = "BSD-3-Clause"}
classifiers = [
    "Development Status :: 3 - Alpha",
    "License :: OSI Approved :: BSD License",
    "Intended Audience :: Science/Research",
    "Topic :: Scientific/Engineering :: Astronomy",
    "Topic :: Scientific/Engineering :: Physics",
    "Programming Language :: Python :: 3 :: Only",
    "Programming Language :: Python :: 3.8",
    "Programming Language :: Python :: 3.9",
    "Programming Language :: Python :: 3.10",
    "Programming Language :: Python :: 3.11"
]
requires-python = ">=3.8"
dependencies = [
<<<<<<< HEAD
    "astropy~=4.2",
    "ctapipe~=0.12",
    "ctapipe-io-nectarcam~=0.1.2",
    "numpy~=1.22",
    "protozfits~=2.0",
    "tables>=3.7",
    "zodb",
    "zeo",
=======
    "ctapipe~=0.19",
    "ctapipe-io-nectarcam",
    "pandas",
>>>>>>> 6af4ce8e
]
dynamic = ["version"]

[project.readme]
file = "README.md"
content-type = "text/markdown; charset=UTF-8"

[project.urls]
"Bug Tracker" = "https://github.com/cta-observatory/nectarchain/issues"
"Source Code" = "https://github.com/cta-observatory/nectarchain"

[project.optional-dependencies]
tests = ["pytest"]
dev = ["setuptools_scm"]
all = [
    "pytest",
    "setuptools_scm",
]

[tool.setuptools.packages.find]
where = ["src"]
exclude = ["nectarchain._dev_version"]

[tool.setuptools_scm]
write_to = "src/nectarchain/_version.py"<|MERGE_RESOLUTION|>--- conflicted
+++ resolved
@@ -21,20 +21,11 @@
 ]
 requires-python = ">=3.8"
 dependencies = [
-<<<<<<< HEAD
-    "astropy~=4.2",
-    "ctapipe~=0.12",
-    "ctapipe-io-nectarcam~=0.1.2",
-    "numpy~=1.22",
-    "protozfits~=2.0",
-    "tables>=3.7",
-    "zodb",
-    "zeo",
-=======
     "ctapipe~=0.19",
     "ctapipe-io-nectarcam",
     "pandas",
->>>>>>> 6af4ce8e
+    "zodb",
+    "zeo",
 ]
 dynamic = ["version"]
 
